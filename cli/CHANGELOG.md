<<<<<<< HEAD
=======
# rc: micro bump

- No code changes from notional 0.2.0, but 0.2.0 wasn't successfully published
  to Cargo.

>>>>>>> 96b1ccf5
# rubbl 0.2.0 (2020-12-15)

- Bump to the 2018 edition

# rubbl 0.1.2 (2020-09-28)

- Actually publish this to Crates.io so that people can install the CLI as
  documented.

# rubbl 0.1.1 (2020-09-28)

- Fix some compile warnings from old-style code
- New release powered by Cranko<|MERGE_RESOLUTION|>--- conflicted
+++ resolved
@@ -1,11 +1,8 @@
-<<<<<<< HEAD
-=======
-# rc: micro bump
+# rubbl 0.2.1 (2020-12-15)
 
 - No code changes from notional 0.2.0, but 0.2.0 wasn't successfully published
   to Cargo.
 
->>>>>>> 96b1ccf5
 # rubbl 0.2.0 (2020-12-15)
 
 - Bump to the 2018 edition
