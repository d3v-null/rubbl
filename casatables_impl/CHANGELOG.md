--- conflicted
+++ resolved
@@ -1,8 +1,4 @@
-<<<<<<< HEAD
-# rubbl_casatables_impl 0.2.31101 (2020-09-28)
-=======
 # See elsewhere for changelog
->>>>>>> c073ae08
 
 This project’s release notes are curated from the Git history of its main
 branch. You can find them by looking at [the version of this file on the
