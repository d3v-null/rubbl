//# ValType.cc: Class describing the data types and their undefined values
//# Copyright (C) 1993,1994,1995,1996,1998,1999,2000,2001,2002
//# Associated Universities, Inc. Washington DC, USA.
//#
//# This library is free software; you can redistribute it and/or modify it
//# under the terms of the GNU Library General Public License as published by
//# the Free Software Foundation; either version 2 of the License, or (at your
//# option) any later version.
//#
//# This library is distributed in the hope that it will be useful, but WITHOUT
//# ANY WARRANTY; without even the implied warranty of MERCHANTABILITY or
//# FITNESS FOR A PARTICULAR PURPOSE.  See the GNU Library General Public
//# License for more details.
//#
//# You should have received a copy of the GNU Library General Public License
//# along with this library; if not, write to the Free Software Foundation,
//# Inc., 675 Massachusetts Ave, Cambridge, MA 02139, USA.
//#
//# Correspondence concerning AIPS++ should be addressed as follows:
//#        Internet email: aips2-request@nrao.edu.
//#        Postal address: AIPS++ Project Office
//#                        National Radio Astronomy Observatory
//#                        520 Edgemont Road
//#                        Charlottesville, VA 22903-2475 USA
//#
//# $Id$

#include <casacore/casa/Utilities/ValType.h>
#include <casacore/casa/OS/CanonicalConversion.h>
#include <casacore/casa/OS/LECanonicalConversion.h>
#include <casacore/casa/BasicSL/Constants.h>
#include <limits.h>

namespace casacore { //# NAMESPACE CASACORE - BEGIN

//# This is the implementation of the ValType class.
//# Most functions are inlined in the header file.


ValType::ValType ()
{}


const Bool           ValType::undefbool     = False;
const Char           ValType::undefchar     = (Char)-128;
const uChar          ValType::undefuchar    = 0;
const Short          ValType::undefshort    = -32768;
const uShort         ValType::undefushort   = 0;
const Int            ValType::undefint      = -2*Int(32768*32768);
const uInt           ValType::undefuint     = 0;
const Int64          ValType::undefint64    = -2*Int64(32768*32768)*Int64(32768*32768);
const float          ValType::undeffloat    = -C::minfloat;
const Complex        ValType::undefcomplex   (-C::minfloat,  -C::minfloat);
const double         ValType::undefdouble   = -C::mindouble;
const DComplex       ValType::undefdcomplex  (-C::mindouble, -C::mindouble);
const String         ValType::undefstring    ("");


//# Get the name of the data type.
const String& ValType::getTypeStr (DataType dt)
{
    switch (dt) {
    case TpBool:
	return strbool();
    case TpChar:
	return strchar();
    case TpUChar:
	return struchar();
    case TpShort:
	return strshort();
    case TpUShort:
	return strushort();
    case TpInt:
	return strint();
    case TpUInt:
	return struint();
    case TpInt64:
	return strint64();
    case TpFloat:
	return strfloat();
    case TpDouble:
	return strdouble();
    case TpComplex:
	return strcomplex();
    case TpDComplex:
	return strdcomplex();
    case TpString:
	return strstring();
    case TpRecord:
	return strrecord();
    case TpTable:
	return strtable();
    case TpOther:
	return strother();
    default:
	break;
    }
    return strunknown();
}


//# Get the size of the data type.
int ValType::getTypeSize (DataType dt)
{
    switch (dt) {
    case TpBool:
    case TpArrayBool:
	return sizeof(Bool);
    case TpChar:
    case TpArrayChar:
	return sizeof(Char);
    case TpUChar:
    case TpArrayUChar:
	return sizeof(uChar);
    case TpShort:
    case TpArrayShort:
	return sizeof(short);
    case TpUShort:
    case TpArrayUShort:
	return sizeof(unsigned short);
    case TpInt:
    case TpArrayInt:
	return sizeof(Int);
    case TpUInt:
    case TpArrayUInt:
	return sizeof(uInt);
    case TpInt64:
    case TpArrayInt64:
	return sizeof(Int64);
    case TpFloat:
    case TpArrayFloat:
	return sizeof(float);
    case TpDouble:
    case TpArrayDouble:
	return sizeof(double);
    case TpComplex:
    case TpArrayComplex:
	return sizeof(Complex);
    case TpDComplex:
    case TpArrayDComplex:
	return sizeof(DComplex);
    case TpString:
    case TpArrayString:
	return sizeof(String);
    default:
	break;
    }
    return 0;
}

//# Get the canonical size of the data type.
int ValType::getCanonicalSize (DataType dt, Bool BECanonical)
{
  if (BECanonical) {
    switch (dt) {
    case TpChar:
    case TpArrayChar:
      return CanonicalConversion::canonicalSize (static_cast<Char*>(0));
    case TpUChar:
    case TpArrayUChar:
      return CanonicalConversion::canonicalSize (static_cast<uChar*>(0));
    case TpShort:
    case TpArrayShort:
      return CanonicalConversion::canonicalSize (static_cast<Short*>(0));
    case TpUShort:
    case TpArrayUShort:
      return CanonicalConversion::canonicalSize (static_cast<uShort*>(0));
    case TpInt:
    case TpArrayInt:
      return CanonicalConversion::canonicalSize (static_cast<Int*>(0));
    case TpUInt:
    case TpArrayUInt:
      return CanonicalConversion::canonicalSize (static_cast<uInt*>(0));
    case TpInt64:
    case TpArrayInt64:
      return CanonicalConversion::canonicalSize (static_cast<Int64*>(0));
    case TpFloat:
    case TpArrayFloat:
      return CanonicalConversion::canonicalSize (static_cast<float*>(0));
    case TpDouble:
    case TpArrayDouble:
      return CanonicalConversion::canonicalSize (static_cast<double*>(0));
    case TpComplex:
    case TpArrayComplex:
      return 2*CanonicalConversion::canonicalSize (static_cast<float*>(0));
    case TpDComplex:
    case TpArrayDComplex:
      return 2*CanonicalConversion::canonicalSize (static_cast<double*>(0));
    default:
      break;
    }
  } else {
    switch (dt) {
    case TpChar:
    case TpArrayChar:
      return LECanonicalConversion::canonicalSize (static_cast<Char*>(0));
    case TpUChar:
    case TpArrayUChar:
      return LECanonicalConversion::canonicalSize (static_cast<uChar*>(0));
    case TpShort:
    case TpArrayShort:
      return LECanonicalConversion::canonicalSize (static_cast<Short*>(0));
    case TpUShort:
    case TpArrayUShort:
      return LECanonicalConversion::canonicalSize (static_cast<uShort*>(0));
    case TpInt:
    case TpArrayInt:
      return LECanonicalConversion::canonicalSize (static_cast<Int*>(0));
    case TpUInt:
    case TpArrayUInt:
      return LECanonicalConversion::canonicalSize (static_cast<uInt*>(0));
    case TpInt64:
    case TpArrayInt64:
      return LECanonicalConversion::canonicalSize (static_cast<Int64*>(0));
    case TpFloat:
    case TpArrayFloat:
      return LECanonicalConversion::canonicalSize (static_cast<float*>(0));
    case TpDouble:
    case TpArrayDouble:
      return LECanonicalConversion::canonicalSize (static_cast<double*>(0));
    case TpComplex:
    case TpArrayComplex:
      return 2*LECanonicalConversion::canonicalSize (static_cast<float*>(0));
    case TpDComplex:
    case TpArrayDComplex:
      return 2*LECanonicalConversion::canonicalSize (static_cast<double*>(0));
    default:
      break;
    }
  }
  return 0;
}


void ValType::getCanonicalFunc (DataType dt,
				Conversion::ValueFunction*& readFunc,
				Conversion::ValueFunction*& writeFunc,
				uInt& nrElementsPerValue,
				Bool BECanonical)
{
  nrElementsPerValue = 1;
  if (BECanonical) {
    switch (dt) {
    case TpBool:
    case TpArrayBool:
      readFunc  = &Conversion::bitToBool;
      writeFunc = &Conversion::boolToBit;
      break;
    case TpChar:
    case TpArrayChar:
      readFunc  = CanonicalConversion::getToLocal (static_cast<uChar*>(0));
      writeFunc = CanonicalConversion::getFromLocal (static_cast<uChar*>(0));
      break;
    case TpUChar:
    case TpArrayUChar:
      readFunc  = CanonicalConversion::getToLocal (static_cast<uChar*>(0));
      writeFunc = CanonicalConversion::getFromLocal (static_cast<uChar*>(0));
      break;
    case TpShort:
    case TpArrayShort:
      readFunc  = CanonicalConversion::getToLocal (static_cast<Short*>(0));
      writeFunc = CanonicalConversion::getFromLocal (static_cast<Short*>(0));
      break;
    case TpUShort:
    case TpArrayUShort:
      readFunc  = CanonicalConversion::getToLocal (static_cast<uShort*>(0));
      writeFunc = CanonicalConversion::getFromLocal (static_cast<uShort*>(0));
      break;
    case TpInt:
    case TpArrayInt:
      readFunc  = CanonicalConversion::getToLocal (static_cast<Int*>(0));
      writeFunc = CanonicalConversion::getFromLocal (static_cast<Int*>(0));
      break;
    case TpUInt:
    case TpArrayUInt:
      readFunc  = CanonicalConversion::getToLocal (static_cast<uInt*>(0));
      writeFunc = CanonicalConversion::getFromLocal (static_cast<uInt*>(0));
      break;
    case TpInt64:
    case TpArrayInt64:
      readFunc  = CanonicalConversion::getToLocal (static_cast<Int64*>(0));
      writeFunc = CanonicalConversion::getFromLocal (static_cast<Int64*>(0));
      break;
    case TpComplex:
    case TpArrayComplex:
      nrElementsPerValue = 2;
<<<<<<< HEAD
      /* falls through */
=======
      CASACORE_FALLTHROUGH;
>>>>>>> 1782f021
    case TpFloat:
    case TpArrayFloat:
      readFunc  = CanonicalConversion::getToLocal (static_cast<float*>(0));
      writeFunc = CanonicalConversion::getFromLocal (static_cast<float*>(0));
      break;
    case TpDComplex:
    case TpArrayDComplex:
      nrElementsPerValue = 2;
<<<<<<< HEAD
      /* falls through */
=======
      CASACORE_FALLTHROUGH;
>>>>>>> 1782f021
    case TpDouble:
    case TpArrayDouble:
      readFunc  = CanonicalConversion::getToLocal (static_cast<double*>(0));
      writeFunc = CanonicalConversion::getFromLocal (static_cast<double*>(0));
      break;
    default:
      readFunc  = 0;
      writeFunc = 0;
    }
  } else {
    switch (dt) {
    case TpBool:
    case TpArrayBool:
      readFunc  = &Conversion::bitToBool;
      writeFunc = &Conversion::boolToBit;
      break;
    case TpChar:
    case TpArrayChar:
      readFunc  = LECanonicalConversion::getToLocal (static_cast<uChar*>(0));
      writeFunc = LECanonicalConversion::getFromLocal (static_cast<uChar*>(0));
      break;
    case TpUChar:
    case TpArrayUChar:
      readFunc  = LECanonicalConversion::getToLocal (static_cast<uChar*>(0));
      writeFunc = LECanonicalConversion::getFromLocal (static_cast<uChar*>(0));
      break;
    case TpShort:
    case TpArrayShort:
      readFunc  = LECanonicalConversion::getToLocal (static_cast<Short*>(0));
      writeFunc = LECanonicalConversion::getFromLocal (static_cast<Short*>(0));
      break;
    case TpUShort:
    case TpArrayUShort:
      readFunc  = LECanonicalConversion::getToLocal (static_cast<uShort*>(0));
      writeFunc = LECanonicalConversion::getFromLocal (static_cast<uShort*>(0));
      break;
    case TpInt:
    case TpArrayInt:
      readFunc  = LECanonicalConversion::getToLocal (static_cast<Int*>(0));
      writeFunc = LECanonicalConversion::getFromLocal (static_cast<Int*>(0));
      break;
    case TpUInt:
    case TpArrayUInt:
      readFunc  = LECanonicalConversion::getToLocal (static_cast<uInt*>(0));
      writeFunc = LECanonicalConversion::getFromLocal (static_cast<uInt*>(0));
      break;
    case TpInt64:
    case TpArrayInt64:
      readFunc  = LECanonicalConversion::getToLocal (static_cast<Int64*>(0));
      writeFunc = LECanonicalConversion::getFromLocal (static_cast<Int64*>(0));
      break;
    case TpComplex:
    case TpArrayComplex:
      nrElementsPerValue = 2;
<<<<<<< HEAD
      /* falls through */
=======
      CASACORE_FALLTHROUGH;
>>>>>>> 1782f021
    case TpFloat:
    case TpArrayFloat:
      readFunc  = LECanonicalConversion::getToLocal (static_cast<float*>(0));
      writeFunc = LECanonicalConversion::getFromLocal (static_cast<float*>(0));
      break;
    case TpDComplex:
    case TpArrayDComplex:
      nrElementsPerValue = 2;
<<<<<<< HEAD
      /* falls through */
=======
      CASACORE_FALLTHROUGH;
>>>>>>> 1782f021
    case TpDouble:
    case TpArrayDouble:
      readFunc  = LECanonicalConversion::getToLocal (static_cast<double*>(0));
      writeFunc = LECanonicalConversion::getFromLocal (static_cast<double*>(0));
      break;
    default:
      readFunc  = 0;
      writeFunc = 0;
    }
  }
}

//# Test if a data type can be promoted to another.
//# Note that the cases fall through.
Bool ValType::isPromotable (DataType from, DataType to)
{
    if (from == TpOther)
	return False;
    if (from == to)
	return True;
    switch (from) {
    case TpChar:
	if (to == TpShort)
	    return True;
<<<<<<< HEAD
        /* falls through */
    case TpShort:
	if (to == TpInt)
	    return True;
        /* falls through */
    case TpInt:
	if (to == TpInt64)
	    return True;
        /* falls through */
=======
	CASACORE_FALLTHROUGH;
    case TpShort:
	if (to == TpInt)
	    return True;
	CASACORE_FALLTHROUGH;
    case TpInt:
	if (to == TpInt64)
	    return True;
	CASACORE_FALLTHROUGH;
>>>>>>> 1782f021
    case TpInt64:
    case TpFloat:
    case TpDouble:
	if (to == TpFloat  ||  to == TpDouble)
	    return True;
<<<<<<< HEAD
        /* falls through */
=======
	CASACORE_FALLTHROUGH;
>>>>>>> 1782f021
    case TpComplex:
    case TpDComplex:
	if (to == TpComplex  ||  to == TpDComplex)
	    return True;
	return False;
    case TpUChar:
	if (to == TpUShort)
	    return True;
<<<<<<< HEAD
        /* falls through */
    case TpUShort:
	if (to == TpUInt)
	    return True;
        /* falls through */
=======
	CASACORE_FALLTHROUGH;
    case TpUShort:
	if (to == TpUInt)
	    return True;
	CASACORE_FALLTHROUGH;
>>>>>>> 1782f021
    case TpUInt:
        if (to == TpInt64)
            return True;
	if (to == TpFloat  ||  to == TpDouble)
	    return True;
	if (to == TpComplex  ||  to == TpDComplex)
	    return True;
	return False;
    default:
	break;
    }
    return False;
}


//# Get the comparison routine.
ObjCompareFunc* ValType::getCmpFunc (DataType dt)
{
    switch (dt) {
    case TpBool:
	return &ObjCompare<Bool>::compare;
    case TpChar:
	return &ObjCompare<Char>::compare;
    case TpUChar:
	return &ObjCompare<uChar>::compare;
    case TpShort:
	return &ObjCompare<Short>::compare;
    case TpUShort:
	return &ObjCompare<uShort>::compare;
    case TpInt:
	return &ObjCompare<Int>::compare;
    case TpUInt:
	return &ObjCompare<uInt>::compare;
    case TpInt64:
	return &ObjCompare<Int64>::compare;
    case TpFloat:
	return &ObjCompare<float>::compare;
    case TpDouble:
	return &ObjCompare<double>::compare;
    case TpComplex:
	return &ObjCompare<Complex>::compare;
    case TpDComplex:
	return &ObjCompare<DComplex>::compare;
    case TpString:
	return &ObjCompare<String>::compare;
    default:
	break;
    }
    return 0;
}

//# Get the comparison object.
CountedPtr<BaseCompare> ValType::getCmpObj (DataType dt)
{
    switch (dt) {
    case TpBool:
        return new ObjCompare<Bool>();
    case TpChar:
        return new ObjCompare<Char>();
    case TpUChar:
        return new ObjCompare<uChar>();
    case TpShort:
        return new ObjCompare<Short>();
    case TpUShort:
        return new ObjCompare<uShort>();
    case TpInt:
        return new ObjCompare<Int>();
    case TpUInt:
        return new ObjCompare<uInt>();
    case TpInt64:
        return new ObjCompare<Int64>();
    case TpFloat:
        return new ObjCompare<float>();
    case TpDouble:
        return new ObjCompare<double>();
    case TpComplex:
        return new ObjCompare<Complex>();
    case TpDComplex:
        return new ObjCompare<DComplex>();
    case TpString:
        return new ObjCompare<String>();
    default:
	break;
    }
    return CountedPtr<BaseCompare>();
}

} //# NAMESPACE CASACORE - END
<|MERGE_RESOLUTION|>--- conflicted
+++ resolved
@@ -284,11 +284,7 @@
     case TpComplex:
     case TpArrayComplex:
       nrElementsPerValue = 2;
-<<<<<<< HEAD
-      /* falls through */
-=======
       CASACORE_FALLTHROUGH;
->>>>>>> 1782f021
     case TpFloat:
     case TpArrayFloat:
       readFunc  = CanonicalConversion::getToLocal (static_cast<float*>(0));
@@ -297,11 +293,7 @@
     case TpDComplex:
     case TpArrayDComplex:
       nrElementsPerValue = 2;
-<<<<<<< HEAD
-      /* falls through */
-=======
       CASACORE_FALLTHROUGH;
->>>>>>> 1782f021
     case TpDouble:
     case TpArrayDouble:
       readFunc  = CanonicalConversion::getToLocal (static_cast<double*>(0));
@@ -356,11 +348,7 @@
     case TpComplex:
     case TpArrayComplex:
       nrElementsPerValue = 2;
-<<<<<<< HEAD
-      /* falls through */
-=======
       CASACORE_FALLTHROUGH;
->>>>>>> 1782f021
     case TpFloat:
     case TpArrayFloat:
       readFunc  = LECanonicalConversion::getToLocal (static_cast<float*>(0));
@@ -369,11 +357,7 @@
     case TpDComplex:
     case TpArrayDComplex:
       nrElementsPerValue = 2;
-<<<<<<< HEAD
-      /* falls through */
-=======
       CASACORE_FALLTHROUGH;
->>>>>>> 1782f021
     case TpDouble:
     case TpArrayDouble:
       readFunc  = LECanonicalConversion::getToLocal (static_cast<double*>(0));
@@ -398,58 +382,34 @@
     case TpChar:
 	if (to == TpShort)
 	    return True;
-<<<<<<< HEAD
-        /* falls through */
+	CASACORE_FALLTHROUGH;
     case TpShort:
 	if (to == TpInt)
 	    return True;
-        /* falls through */
+	CASACORE_FALLTHROUGH;
     case TpInt:
 	if (to == TpInt64)
 	    return True;
-        /* falls through */
-=======
 	CASACORE_FALLTHROUGH;
-    case TpShort:
-	if (to == TpInt)
+    case TpInt64:
+    case TpFloat:
+    case TpDouble:
+	if (to == TpFloat  ||  to == TpDouble)
 	    return True;
 	CASACORE_FALLTHROUGH;
-    case TpInt:
-	if (to == TpInt64)
+    case TpComplex:
+    case TpDComplex:
+	if (to == TpComplex  ||  to == TpDComplex)
+	    return True;
+	return False;
+    case TpUChar:
+	if (to == TpUShort)
 	    return True;
 	CASACORE_FALLTHROUGH;
->>>>>>> 1782f021
-    case TpInt64:
-    case TpFloat:
-    case TpDouble:
-	if (to == TpFloat  ||  to == TpDouble)
-	    return True;
-<<<<<<< HEAD
-        /* falls through */
-=======
+    case TpUShort:
+	if (to == TpUInt)
+	    return True;
 	CASACORE_FALLTHROUGH;
->>>>>>> 1782f021
-    case TpComplex:
-    case TpDComplex:
-	if (to == TpComplex  ||  to == TpDComplex)
-	    return True;
-	return False;
-    case TpUChar:
-	if (to == TpUShort)
-	    return True;
-<<<<<<< HEAD
-        /* falls through */
-    case TpUShort:
-	if (to == TpUInt)
-	    return True;
-        /* falls through */
-=======
-	CASACORE_FALLTHROUGH;
-    case TpUShort:
-	if (to == TpUInt)
-	    return True;
-	CASACORE_FALLTHROUGH;
->>>>>>> 1782f021
     case TpUInt:
         if (to == TpInt64)
             return True;
