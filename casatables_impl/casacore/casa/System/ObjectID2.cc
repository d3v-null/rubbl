--- conflicted
+++ resolved
@@ -38,25 +38,14 @@
     // We should check to see if this hash is any good
     uInt result = 0;
     char c;
-<<<<<<< HEAD
     c = (char) key.sequence();
     result = result | c;
     c = (char) key.pid();
-    result = result | (c<<8);
+    result = result | (c << 8);
     c = (char)key.creationTime();
-    result = result | (c<<16);
+    result = result | (c << 16);
     c = (char)key.hostName()[0];
-    result = result | (c<<24);
-=======
-    c = static_cast<char>(key.sequence());
-    result = result | c;
-    c = static_cast<char>(key.pid());
-    result = result | (c << 8);
-    c = static_cast<char>(key.creationTime());
-    result = result | (c << 16);
-    c = key.hostName()[0];
     result = result | (c << 24);
->>>>>>> 8fbeba55
     return result;
 }
 
