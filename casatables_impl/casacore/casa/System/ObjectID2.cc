--- conflicted
+++ resolved
@@ -37,22 +37,10 @@
 {
     // We should check to see if this hash is any good
     uInt result = 0;
-<<<<<<< HEAD
-    char c;
-    c = (char) key.sequence();
-    result = result | c;
-    c = (char) key.pid();
-    result = result | (c << 8);
-    c = (char)key.creationTime();
-    result = result | (c << 16);
-    c = (char)key.hostName()[0];
-    result = result | (c << 24);
-=======
     result |= key.sequence() & 0xff;
     result |= (key.pid() & 0xff) << 8;
     result |= (key.creationTime() & 0xff) << 16;
     result |= uInt(key.hostName()[0]) << 24;
->>>>>>> 1782f021
     return result;
 }
 
