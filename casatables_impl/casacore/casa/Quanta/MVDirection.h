//# MVDirection.h: Vector of three direction cosines
//# Copyright (C) 1996,1997,1998,1999,2000
//# Associated Universities, Inc. Washington DC, USA.
//#
//# This library is free software; you can redistribute it and/or modify it
//# under the terms of the GNU Library General Public License as published by
//# the Free Software Foundation; either version 2 of the License, or (at your
//# option) any later version.
//#
//# This library is distributed in the hope that it will be useful, but WITHOUT
//# ANY WARRANTY; without even the implied warranty of MERCHANTABILITY or
//# FITNESS FOR A PARTICULAR PURPOSE.  See the GNU Library General Public
//# License for more details.
//#
//# You should have received a copy of the GNU Library General Public License
//# along with this library; if not, write to the Free Software Foundation,
//# Inc., 675 Massachusetts Ave, Cambridge, MA 02139, USA.
//#
//# Correspondence concerning AIPS++ should be addressed as follows:
//#        Internet email: aips2-request@nrao.edu.
//#        Postal address: AIPS++ Project Office
//#                        National Radio Astronomy Observatory
//#                        520 Edgemont Road
//#                        Charlottesville, VA 22903-2475 USA
//#
//# $Id$

#ifndef CASA_MVDIRECTION_H
#define CASA_MVDIRECTION_H

//# Includes
#include <casacore/casa/aips.h>
#include <casacore/casa/Quanta/MVPosition.h>

namespace casacore { //# NAMESPACE CASACORE - BEGIN

//# Forward De

// <summary> Vector of three direction cosines </summary>

// <use visibility=export>

// <reviewed reviewer="tcornwel" date="1996/02/22" tests="tMeasMath" demos="">
// </reviewed>

// <prerequisite>
//   <li> <linkto class=MVPosition>MVPosition</linkto>
//   <li> <linkto class=Vector>Vector</linkto>
//   <li> <linkto class=Quantum>Quantum</linkto>
// </prerequisite>
//
// <etymology>
// From Measure, Value and Direction
// </etymology>
//
// <synopsis>
// An MVDirection is a 3-vector of direction cosines. It is based on the
// MVposition class. The main difference is that the length of the
// vector will be adjusted (normalised) to a length of 1 in all operations.
// It can be constructed with:
// <ul>
//   <li> MVDirection() creates direction cosines for pole: (0,0,1)
//   <li> MVDirection(MVDirection) creates a copy
//   <li> MVDirection(MVPosition) creates (x,y,z) from the given position
//   <li> MVDirection(Double, Double, Double) creates with
//		specified values and adjust to length of 1.
//   <li> MVDirection(Double, Double) creates a MVDirection assuming that the two
//		values are (in radians) angle along 'equator' and towards 'pole'.
//   <li> MVDirection(Quantity, Quantity) creates a MVDirection assuming angles
//		as in previous
//   <li> <src>MVDirection(Quantum<Vector<Double> >)</src> creates an MVDirection
//		from angle vector, assuming
// 		second as zero if not present, and pole if length 0. Assumes
//		a direction cosine if 3 elements
//   <li> <src>MVDirection(Vector<Double>)</src> creates an MVDirection with
//		the same restrictions as previous one
//   <li> <src>MVDirection(Vector<Quantum<Double> >)</src> creates an 
//		MVDirection with the same rstrictions as previous one; but
//		with unit check.
// </ul>
// A void adjust() function normalises the vector to a length of 1;
// a get() returns as a
// Double 2-vector the angles of the direction cosines; a getAngle() returns
// a Quantum 2-vector, (uInt) returns the indicated element, and getValue
// returns the direction cosine vector.<br>
// Direction cosines can be added and subtracted: the result will be 
// adjusted to a length of 1.<br>
// The multiplication of two direction cosines produces the inner product.<br>
// shift() methods are available to shift in angular coordinates. E.g.
// shift(Quantity(5, "arcsec"), Quantity(-7, "arcsec")) will shift 5 arcsec
// in longitude, and -7 arcsec in latitude. They have a trueAngle switch
// to shift in latitude and perpendicular (along a great circle) to it.
// </synopsis>
//
// <example>
// See <linkto class=MDirection>MDirection</linkto>
// </example>
//
// <motivation>
// To aid coordinate transformations
// </motivation>
//
// <todo asof="1998/04/22">
//   <li> check if true shifts can be done faster
// </todo>

class MVDirection : public MVPosition {

public:

  //# Friends
  
  //# Constructors
  // Default constructor generates a direction to the pole (i.e. (0,0,1))
  MVDirection();
  // Creates from an MVPosition
  MVDirection(const MVPosition &other);
  // Constructs with elevation = 0.
  // <group>
  MVDirection(Double in0);
  MVDirection(const Quantity &angle0);
  // </group>
  // Creates a specified vector
  MVDirection(Double in0, Double in1, Double in2);
  // Creates the direction cosines from specified angles along equator (azimuth)
  // and towards pole (,elevation).
  MVDirection(Double angle0, Double angle1);
  // Creates the direction cosines from specified angles
  // <thrown>
  //    <li> AipsError if quantities not in angle format
  // </thrown>
  // <group>
  MVDirection(const Quantity &angle0, const Quantity &angle1);
  // If not enough angles: pole (=(0,0,1)) assumed (if none), or elevation =0 (if 1);
  // direction cosines assumed (if 3).
  // <thrown>
  //  <li> AipsError if more than 3 values or incorrect units
  // </thrown>
  MVDirection(const Quantum<Vector<Double> > &angle);
  // </group>
  // Create from Vector. Assumes angles if less than or equal than 2 elements.
  // Assumes direction cosines if 3 elements.
  // <thrown>
  //  <li> AipsError if more than 3 elements
  // </thrown>
  // <group>
  MVDirection(const Vector<Double> &other);
  MVDirection(const Vector<Quantity> &other);
  // </group>
<<<<<<< HEAD

  MVDirection(const MVDirection&) = default;

  // Copy assignment
  MVDirection &operator=(const MVDirection &other);
=======
>>>>>>> 1782f021
  
  //# Operators
  // Addition and subtraction
  // <group>
  MVDirection &operator+=(const MVDirection &right);
  MVDirection operator+(const MVDirection &right) const;
  MVDirection &operator-=(const MVDirection &right);
  MVDirection operator-(const MVDirection &right) const;
  // </group>
  
  //# General Member Functions
  
  // Tell me your type
  // <group>
  static void assure(const MeasValue &in);
  // </group>
  
  // Adjust the direction cosines to a length of 1
  virtual void adjust();
  // Adjust the direction cosines to a length of 1 and return the length value
  virtual void adjust(Double &res);
  // Re-adjust : taken from MVPosition.
  //
  // Clone data
  virtual MeasValue *clone() const;
  // Generate a 2-vector of angles (in rad)
  Vector<Double> get() const;
  // Get the latitude angle (rad)
  Double getLat() const;
  // and with specified units
  Quantity getLat(const Unit &unit) const;
  // Get the position angle between the directions. I.e. the angle between
  // the direction from one to the pole, and from one to the other.
  // <group>
  Double positionAngle(const MVPosition &other) const;
  Double positionAngle(const MVDirection &other) const;
  Quantity positionAngle(const MVPosition &other, 
			 const Unit &unit) const;
  Quantity positionAngle(const MVDirection &other, 
			 const Unit &unit) const;
  // </group>
  // Get the angular separation between two directions.
  // <group>
  Double separation(const MVPosition &other) const;
  Double separation(const MVDirection &other) const;
  Quantity separation(const MVPosition &other, 
		      const Unit &unit) const;
  Quantity separation(const MVDirection &other, 
		      const Unit &unit) const;
  // </group>
  // Produce the cross product
  MVDirection crossProduct(const MVDirection &other) const;
  // Get the internal value as a <src>Vector<Quantity></src>. Usable in
  // records. The getXRecordValue() gets additional information for records.
  // Note that the Vectors could be empty.
  // <group>
  virtual Vector<Quantum<Double> > getRecordValue() const;
  virtual Vector<Quantum<Double> > getXRecordValue() const;
  virtual Vector<Quantum<Double> > getTMRecordValue() const;
  // </group>
  // Set the internal value if correct values and dimensions
  virtual Bool putValue(const Vector<Quantum<Double> > &in);
  // Set the internal value, using the longitude and latitude (in rad) given
  void setAngle(Double angle0, Double angle1);
  // Shift the direction in longitude (radians if Double) and/or latitude.
  // If the trueAngle switch is True, the longitude shift will be in
  // angular units perpendicular to the direction to the pole at the shifted
  // latitude, along a great circle.
  // <group>
  void shift(const Quantum<Double> &lng,
	     const Quantum<Double> &lat, Bool trueAngle=False);
  void shift(Double lng, Double lat, Bool trueAngle=False);
  void shiftLongitude(const Quantity &lng, Bool trueAngle=False);
  void shiftLongitude(Double lng, Bool trueAngle=False);
  void shiftLatitude(const Quantum<Double> &lat, Bool trueAngle=False);
  void shiftLatitude(Double lat, Bool trueAngle=False);
  void shift(const MVDirection &shft, Bool trueAngle=False);
  // </group>
  // Shift over an angle off in the direction pa. pa is measured from North,
  // in the direction of increasing longitude.
  // <group>
  void shiftAngle(const Quantum<Double> &off,
		  const Quantum<Double> &pa);
  void shiftAngle(Double off, Double pa);
  // </group>
  
protected:
  //# Data
};

//# Global functions
// Rotate a position vector
MVDirection operator*(const RotMatrix &left, const MVDirection&right);
MVDirection  operator*(const MVDirection &left, const RotMatrix &right);


} //# NAMESPACE CASACORE - END

#endif<|MERGE_RESOLUTION|>--- conflicted
+++ resolved
@@ -147,14 +147,6 @@
   MVDirection(const Vector<Double> &other);
   MVDirection(const Vector<Quantity> &other);
   // </group>
-<<<<<<< HEAD
-
-  MVDirection(const MVDirection&) = default;
-
-  // Copy assignment
-  MVDirection &operator=(const MVDirection &other);
-=======
->>>>>>> 1782f021
   
   //# Operators
   // Addition and subtraction
