--- conflicted
+++ resolved
@@ -322,14 +322,6 @@
 // Construct from type and precision (present due to overlaoding problems)
 	Format(uInt intyp, uInt inprec) :
 	typ((MVTime::formatTypes)intyp), prec(inprec) {;};
-<<<<<<< HEAD
-	Format(const Format &other) :
-	typ(other.typ), prec(other.prec) {;};
-
-	Format& operator=(const Format&) = default;
-
-=======
->>>>>>> 1782f021
 	private:
 	MVTime::formatTypes typ;
 	uInt prec;
