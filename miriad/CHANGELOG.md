--- conflicted
+++ resolved
@@ -1,8 +1,4 @@
-<<<<<<< HEAD
-# rubbl_miriad 0.1.1 (2020-09-28)
-=======
 # See elsewhere for changelog
->>>>>>> 89dcd30e
 
 This project’s release notes are curated from the Git history of its main
 branch. You can find them by looking at [the version of this file on the
