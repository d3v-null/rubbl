<<<<<<< HEAD
=======
# rc: minor bump

- Add methods to iterate over particular rows (@cjordan, #146)
- Update versions of a variety of dependencies

>>>>>>> be01d765
# rubbl_casatables 0.2.2 (2020-12-15)

- No code changes from notional 0.2.1, but 0.2.1 *also* wasn't successfully
  published to Cargo.

# rubbl_casatables 0.2.1 (2020-12-15)

- No code changes from notional 0.2.0, but 0.2.0 wasn't successfully published
  to Cargo.

# rubbl_casatables 0.2.0 (2020-12-15)

- Fix retrieval of string values from table columns and cells, I hope.
  (#133, #134)
- Bump to the 2018 edition, which requires a small build tweak<|MERGE_RESOLUTION|>--- conflicted
+++ resolved
@@ -1,11 +1,8 @@
-<<<<<<< HEAD
-=======
-# rc: minor bump
+# rubbl_casatables 0.3.0 (2021-04-01)
 
 - Add methods to iterate over particular rows (@cjordan, #146)
 - Update versions of a variety of dependencies
 
->>>>>>> be01d765
 # rubbl_casatables 0.2.2 (2020-12-15)
 
 - No code changes from notional 0.2.1, but 0.2.1 *also* wasn't successfully
